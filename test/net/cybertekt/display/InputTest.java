--- conflicted
+++ resolved
@@ -1,118 +1,98 @@
-package net.cybertekt.display;
-
-import net.cybertekt.app.Application;
-import net.cybertekt.display.input.Input;
-import net.cybertekt.display.input.InputAction;
-import net.cybertekt.math.Vec2f;
-import net.cybertekt.render.OGLRenderer;
-import net.cybertekt.display.input.InputListener;
-import net.cybertekt.display.input.InputMapping;
-import net.cybertekt.display.input.InputSequence;
-
-/**
- * Input Unit Test - (C) Cybertekt Software
-
- Demonstrates the capabilities of the Cybertekt Engine {@link Input} System.
- *
- * @version 1.0.0
- * @since 1.0.0
- * @author Vektor
- */
-public class InputTest extends Application implements InputListener {
-
-    public InputTest() {
-        super("Input Unit Test");
-    }
-    
-    /**
-     * Application Entry Point - Main Thread.
-     *
-     * @param args JVM command line arguments .
-     */
-    public static void main(final String[] args) {
-        /* Create and initialize the application */
-        InputTest app = new InputTest();
-        app.initialize();
-    }
-
-    /**
-     * Application Initialization.
-     */
-    @Override
-    public final void init() {
-        /* Create a display */
-        display = Display.create(new WindowSettings("Input Test Display Window", new Vec2f(800, 600)));
-        display.setRenderer(new OGLRenderer());
-        
-        /* Create and register an action mapping in order to exit the application when the escape key is pressed */
-<<<<<<< HEAD
-        //display.addInputMapping("exit", new InputMapping(Input.Key.Escape).when(Input.State.Pressed));
-        display.addInputMapping("exit", new InputAction(Input.State.Pressed, Input.Key.Escape));
-        
-        display.addInputMapping("[Copy]", new InputSequence(Input.State.Pressed, Input.Mod.Ctrl, Input.Key.C));
-        display.addInputMapping("[Paste]", new InputSequence(Input.State.Pressed, Input.Mod.Ctrl, Input.Key.V));
-        
-        display.addInputMapping("[Walking]", new InputSequence(Input.State.Held, Input.Key.W));
-        display.addInputMapping("[Running]", new InputAction(Input.State.Held, Input.Mod.Shift, Input.Key.W));
-        
-        //display.addInputMapping("[Copy]", new InputSequence(Input.Key.CtrlLeft, Input.Key.C));
-=======
-        display.addInputMapping("exit", new InputAction(Input.Key.Escape));
->>>>>>> b322c837
-        
-        //display.addInputMapping("[X] Pressed", new InputMapping(Input.Key.X, Input.State.Pressed, Input.Mode.Trigger));
-        //display.addInputMapping("[X] Released", new InputMapping(Input.Key.X, Input.State.Released, Input.Mode.Trigger));
-        
-<<<<<<< HEAD
-        //display.addInputMapping("[X]", new InputMapping(true, Input.Key.X).when(Input.State.Pressed));
-        //display.addInputMapping("[Ctrl + Shift + X]", new InputMapping(Input.Mod.Ctrl, Input.Mod.Shift, Input.Key.X).when(Input.State.Held));
-=======
-        display.addInputMapping("[A]", new InputAction(Input.Key.A).when(Input.State.Pressed, Input.State.Released));
-        display.addInputMapping("[Ctrl + Shift + A]", new InputAction(Input.Mod.Ctrl, Input.Mod.Shift, Input.Key.X).when(Input.State.Held, Input.State.Released));
->>>>>>> b322c837
-        
-        //display.addInputMapping("[Ctrl + C]", new InputMapping(Input.Mod.Ctrl, Input.Key.C).when(Input.State.Pressed));
-        //display.addInputMapping("[Ctrl + Alt + C", new InputMapping(Input.Mod.Ctrl, Input.Mod.Alt, Input.Key.C).when(Input.State.Pressed));
-        
-<<<<<<< HEAD
-        //display.addInputMapping("[B]", new InputMapping(Input.Key.B).when(Input.State.Pressed, Input.State.Held, Input.State.Released));
-        
-        //display.addInputMapping("[Walking]", new InputMapping(Input.Key.W).when(Input.State.Held));
-        //display.addInputMapping("[Running]", new InputMapping(Input.Mod.Shift, Input.Key.W).when(Input.State.Held));
-=======
-        display.addInputMapping("[Walking]", new InputAction(Input.Key.W).when(Input.State.Held));
-        display.addInputMapping("[Running]", new InputAction(Input.Mod.Shift, Input.Key.W).when(Input.State.Held));
-        
-        display.addInputMapping("[Scroll]", new InputAction(Input.Mouse.Scroll));
->>>>>>> b322c837
-        
-        //display.addInputMapping("[Scroll Up]", new InputMapping(Input.Mouse.ScrollUp).when(Input.State.Pressed));
-        //display.addInputMapping("[Scroll Down]", new InputMapping(Input.Mouse.ScrollDown).when(Input.State.Pressed));
-        
-        //display.addInputMapping("[Shift + Scroll Up]", new InputMapping(Input.Mod.Shift, Input.Mouse.ScrollUp).when(Input.State.Pressed));
-        //display.addInputMapping("[Shift + Scroll Down]", new InputMapping(Input.Mod.Shift, Input.Mouse.ScrollDown).when(Input.State.Pressed));
-        
-        //display.addInputMapping("[Left Alt]", new InputMapping(Input.Key.AltLeft).when(Input.State.Pressed));
-        
-        display.addInputListener(this);
-    }
-
-    /**
-     * Application Update Loop.
-     *
-     * @param tpf the time per frame.
-     */
-    @Override
-    public final void update(final float tpf) {
-        /* Not Implemented */
-    }
-    
-    @Override
-    public final void onInput(final Display display, final String mapping, final float tpf) {
-        if (mapping.equals("exit")) {
-            stop();
-        } else {
-            log.info("{}", mapping);
-        }
-    }
-}
+package net.cybertekt.display;
+
+import net.cybertekt.app.Application;
+import net.cybertekt.display.input.Input;
+import net.cybertekt.display.input.InputAction;
+import net.cybertekt.math.Vec2f;
+import net.cybertekt.render.OGLRenderer;
+import net.cybertekt.display.input.InputListener;
+import net.cybertekt.display.input.InputMapping;
+import net.cybertekt.display.input.InputSequence;
+
+/**
+ * Input Unit Test - (C) Cybertekt Software
+
+ Demonstrates the capabilities of the Cybertekt Engine {@link Input} System.
+ *
+ * @version 1.0.0
+ * @since 1.0.0
+ * @author Vektor
+ */
+public class InputTest extends Application implements InputListener {
+
+    public InputTest() {
+        super("Input Unit Test");
+    }
+    
+    /**
+     * Application Entry Point - Main Thread.
+     *
+     * @param args JVM command line arguments .
+     */
+    public static void main(final String[] args) {
+        /* Create and initialize the application */
+        InputTest app = new InputTest();
+        app.initialize();
+    }
+
+    /**
+     * Application Initialization.
+     */
+    @Override
+    public final void init() {
+        /* Create a display */
+        display = Display.create(new WindowSettings("Input Test Display Window", new Vec2f(800, 600)));
+        display.setRenderer(new OGLRenderer());
+        
+        /* Create and register an action mapping in order to exit the application when the escape key is pressed */
+        //display.addInputMapping("exit", new InputMapping(Input.Key.Escape).when(Input.State.Pressed));
+        display.addInputMapping("exit", new InputAction(Input.State.Pressed, Input.Key.Escape));
+        
+        display.addInputMapping("[Copy]", new InputSequence(Input.State.Pressed, Input.Mod.Ctrl, Input.Key.C));
+        display.addInputMapping("[Paste]", new InputSequence(Input.State.Pressed, Input.Mod.Ctrl, Input.Key.V));
+        
+        display.addInputMapping("[Walking]", new InputSequence(Input.State.Held, Input.Key.W));
+        display.addInputMapping("[Running]", new InputAction(Input.State.Held, Input.Mod.Shift, Input.Key.W));
+        
+        //display.addInputMapping("[Copy]", new InputSequence(Input.Key.CtrlLeft, Input.Key.C));
+        
+        //display.addInputMapping("[X] Pressed", new InputMapping(Input.Key.X, Input.State.Pressed, Input.Mode.Trigger));
+        //display.addInputMapping("[X] Released", new InputMapping(Input.Key.X, Input.State.Released, Input.Mode.Trigger));
+        //display.addInputMapping("[X]", new InputMapping(true, Input.Key.X).when(Input.State.Pressed));
+        //display.addInputMapping("[Ctrl + Shift + X]", new InputMapping(Input.Mod.Ctrl, Input.Mod.Shift, Input.Key.X).when(Input.State.Held));
+        
+        //display.addInputMapping("[Ctrl + C]", new InputMapping(Input.Mod.Ctrl, Input.Key.C).when(Input.State.Pressed));
+        //display.addInputMapping("[Ctrl + Alt + C", new InputMapping(Input.Mod.Ctrl, Input.Mod.Alt, Input.Key.C).when(Input.State.Pressed));
+        
+        //display.addInputMapping("[B]", new InputMapping(Input.Key.B).when(Input.State.Pressed, Input.State.Held, Input.State.Released));
+        
+        //display.addInputMapping("[Scroll Up]", new InputMapping(Input.Mouse.ScrollUp).when(Input.State.Pressed));
+        //display.addInputMapping("[Scroll Down]", new InputMapping(Input.Mouse.ScrollDown).when(Input.State.Pressed));
+        
+        //display.addInputMapping("[Shift + Scroll Up]", new InputMapping(Input.Mod.Shift, Input.Mouse.ScrollUp).when(Input.State.Pressed));
+        //display.addInputMapping("[Shift + Scroll Down]", new InputMapping(Input.Mod.Shift, Input.Mouse.ScrollDown).when(Input.State.Pressed));
+        
+        //display.addInputMapping("[Left Alt]", new InputMapping(Input.Key.AltLeft).when(Input.State.Pressed));
+        
+        display.addInputListener(this);
+    }
+
+    /**
+     * Application Update Loop.
+     *
+     * @param tpf the time per frame.
+     */
+    @Override
+    public final void update(final float tpf) {
+        /* Not Implemented */
+    }
+    
+    @Override
+    public final void onInput(final Display display, final String mapping, final float tpf) {
+        if (mapping.equals("exit")) {
+            stop();
+        } else {
+            log.info("{}", mapping);
+        }
+    }
+}